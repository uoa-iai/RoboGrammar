#pragma once

#include <cmath>
#include <Eigen/Dense>
#include <memory>
#include <ostream>
#include <robot_design/robot.h>
#include <set>
#include <string>
<<<<<<< HEAD
#include <unordered_set>
#include <utility>
=======
>>>>>>> 360af315
#include <vector>

namespace robot_design {

constexpr Scalar RAD_PER_DEG = M_PI / 180;

using SubgraphIndex = std::size_t;
using NodeIndex = std::size_t;
using EdgeIndex = std::size_t;

// Nodes contain Link attributes which should be shared across all instances
// See the definition of Link for more information about these attributes
struct NodeAttributes {
  JointType joint_type_;
  Vector3 joint_axis_;
  LinkShape shape_;
  Scalar length_;

  EIGEN_MAKE_ALIGNED_OPERATOR_NEW;

  void load(const std::vector<std::pair<std::string, std::string>> &attr_list);
};

struct Node {
  std::string name_;
  NodeAttributes attrs_;
};

// Edges contain Link attributes which are unique to each instance
// E.g. the rigid transformation relative to the parent link, uniform scaling
struct EdgeAttributes {
  Scalar joint_pos_;
  Quaternion joint_rot_;
  Scalar scale_;

  EIGEN_MAKE_ALIGNED_OPERATOR_NEW;

  void load(const std::vector<std::pair<std::string, std::string>> &attr_list);
};

struct Edge {
  NodeIndex head_;
  NodeIndex tail_;
  EdgeAttributes attrs_;
};

// Subgraphs are collections of nodes and edges with default attributes
// Nodes and edges may belong to multiple subgraphs
struct Subgraph {
  std::string name_;
  std::set<NodeIndex> nodes_;
  std::set<EdgeIndex> edges_;
  NodeAttributes node_attrs_;
  EdgeAttributes edge_attrs_;
};

struct Graph {
  std::string name_;
  std::vector<Node> nodes_;
  std::vector<Edge> edges_;
  std::vector<Subgraph> subgraphs_;
};

std::shared_ptr<Graph> loadGraph(const std::string &filename);

std::ostream &operator<<(std::ostream &out, const Node &node);

std::ostream &operator<<(std::ostream &out, const Edge &edge);

std::ostream &operator<<(std::ostream &out, const Graph &graph);

}  // namespace robot_design<|MERGE_RESOLUTION|>--- conflicted
+++ resolved
@@ -7,11 +7,7 @@
 #include <robot_design/robot.h>
 #include <set>
 #include <string>
-<<<<<<< HEAD
-#include <unordered_set>
 #include <utility>
-=======
->>>>>>> 360af315
 #include <vector>
 
 namespace robot_design {
